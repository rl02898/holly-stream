--- conflicted
+++ resolved
@@ -68,18 +68,8 @@
 	while cap.isReady():
 		ret, frame = cap.read()
 
-<<<<<<< HEAD
 		if ret == True and object_detection == True:
 			results = model(frame=frame, classes=classes)
-=======
-		if object_detection:
-			results = model(
-				frame=frame,
-				classes=classes,
-				confidence_threshold=confidence_threshold,
-				iou_threshold=iou_threshold
-			)
->>>>>>> 86f1e255
 
 			for result in results:
 				score = result['score']
